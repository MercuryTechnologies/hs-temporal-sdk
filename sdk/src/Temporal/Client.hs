{-# LANGUAGE AllowAmbiguousTypes #-}
{-# LANGUAGE DataKinds #-}
{-# LANGUAGE DuplicateRecordFields #-}
{-# LANGUAGE NamedFieldPuns #-}
{-# LANGUAGE ScopedTypeVariables #-}
{-# LANGUAGE TypeApplications #-}
{-# LANGUAGE TypeFamilyDependencies #-}
{-# LANGUAGE TypeOperators #-}
{-# LANGUAGE UndecidableInstances #-}
{-# OPTIONS_GHC -Wno-unrecognised-pragmas #-}

{-# HLINT ignore "Use >=>" #-}

{- |
Module: Temporal.Client
Description: Invoke and interact with Temporal Workflows.

Workflow Clients are embedded in your application code and connect to a Temporal Server.

They are used to start new workflows and to signal existing workflows.
-}
module Temporal.Client (
  -- * Workflow Client
  WorkflowClient,
  workflowClient,
  WorkflowClientConfig (..),
  mkWorkflowClientConfig,
  HasWorkflowClient (..),

  -- * Running Workflows
  StartWorkflowOptions (..),
  TimeoutOptions (..),
  startWorkflowOptions,
  Temporal.Client.start,
  startFromPayloads,
  WorkflowHandle (..),
  execute,
  waitWorkflowResult,

  -- * Closing Workflows
  TerminationOptions (..),
  terminate,

  -- * Querying Workflows
  QueryOptions (..),
  QueryRejectCondition (..),
  QueryRejected (..),
  Temporal.Client.Types.WorkflowExecutionStatus (..),
  defaultQueryOptions,
  query,

  -- * Sending Signals to Workflows
  SignalOptions (..),
  KnownSignal (..),
  signal,
  defaultSignalOptions,
  Temporal.Client.signalWithStart,

  -- * Sending Updates to Workflows
  UpdateOptions (..),
  UpdateLifecycleStage (..),
  startUpdate,
  executeUpdate,
  waitUpdateResult,

  -- * Producing handles for existing workflows
  getHandle,
  GetHandleOptions (..),

  -- * Workflow history utilities
  fetchHistory,
  streamEvents,
  FollowOption (..),
) where

import Conduit
import Control.Monad
import Control.Monad.Trans.Accum
import Control.Monad.Trans.Cont
import Control.Monad.Trans.Except
import Control.Monad.Trans.Identity
import Control.Monad.Trans.Maybe
import qualified Control.Monad.Trans.RWS.CPS as CRWS
import qualified Control.Monad.Trans.RWS.Lazy as LRWS
import qualified Control.Monad.Trans.RWS.Strict as SRWS
import Control.Monad.Trans.Reader
import Control.Monad.Trans.Select
import qualified Control.Monad.Trans.State.Lazy as LS
import qualified Control.Monad.Trans.State.Strict as SS
import qualified Control.Monad.Trans.Writer.CPS as CW
import qualified Control.Monad.Trans.Writer.Lazy as LW
import qualified Control.Monad.Trans.Writer.Strict as SW
import Data.Foldable (for_)
import Data.Map (Map)
import Data.Maybe
import Data.ProtoLens.Field
import Data.ProtoLens.Message
import Data.Proxy
import Data.Text (Text)
import Data.Typeable
import qualified Data.UUID as UUID
import qualified Data.UUID.V4 as UUID
import qualified Data.Vector as V
import Lens.Family2
import qualified Proto.Temporal.Api.Common.V1.Message_Fields as Common
import qualified Proto.Temporal.Api.Enums.V1.Query as Query
import Proto.Temporal.Api.Enums.V1.TaskQueue (TaskQueueKind (..))
import qualified Proto.Temporal.Api.Enums.V1.Update as Update
import Proto.Temporal.Api.Enums.V1.Workflow (HistoryEventFilterType (..), WorkflowExecutionStatus (..))
import Proto.Temporal.Api.History.V1.Message (History, HistoryEvent, HistoryEvent'Attributes (..))
import qualified Proto.Temporal.Api.History.V1.Message_Fields as History
import qualified Proto.Temporal.Api.Query.V1.Message_Fields as Query
import qualified Proto.Temporal.Api.Taskqueue.V1.Message_Fields as TQ
import qualified Proto.Temporal.Api.Update.V1.Message as Update
import qualified Proto.Temporal.Api.Update.V1.Message_Fields as Update
import Proto.Temporal.Api.Workflowservice.V1.RequestResponse (
  GetWorkflowExecutionHistoryRequest,
  GetWorkflowExecutionHistoryResponse,
  PollWorkflowExecutionUpdateRequest,
  QueryWorkflowRequest,
  QueryWorkflowResponse,
  UpdateWorkflowExecutionRequest,
 )
import qualified Proto.Temporal.Api.Workflowservice.V1.RequestResponse_Fields as RR
import qualified Proto.Temporal.Api.Workflowservice.V1.RequestResponse_Fields as WF
import Temporal.Client.Types
import Temporal.Common
import qualified Temporal.Core.Client as Core
import Temporal.Core.Client.WorkflowService
import Temporal.Duration (durationToProto)
import Temporal.Exception
import Temporal.Payload
import Temporal.SearchAttributes.Internal
import Temporal.Workflow (KnownQuery (..), KnownSignal (..), QueryRef (..))
import Temporal.Workflow.Definition
import UnliftIO
import Unsafe.Coerce


---------------------------------------------------------------------------------
-- WorkflowClient stuff

workflowClient
  :: (MonadIO m)
  => Core.Client
  -> WorkflowClientConfig
  -> m WorkflowClient
workflowClient c conf = do
  pure
    WorkflowClient
      { clientCore = c
      , clientConfig = conf
      }


class HasWorkflowClient m where
  askWorkflowClient :: m WorkflowClient


instance {-# OVERLAPS #-} (Monad m) => HasWorkflowClient (ReaderT WorkflowClient m) where
  askWorkflowClient = ask


instance (Monad m, HasWorkflowClient m, Monoid w) => HasWorkflowClient (AccumT w m) where
  askWorkflowClient = lift askWorkflowClient


instance (Monad m, HasWorkflowClient m) => HasWorkflowClient (ReaderT r m) where
  askWorkflowClient = lift askWorkflowClient


instance (Monad m, HasWorkflowClient m) => HasWorkflowClient (CRWS.RWST r w s m) where
  askWorkflowClient = lift askWorkflowClient


instance {-# OVERLAPS #-} (Monad m) => HasWorkflowClient (CRWS.RWST WorkflowClient w s m) where
  askWorkflowClient = CRWS.ask


instance (Monad m, HasWorkflowClient m, Monoid w) => HasWorkflowClient (LRWS.RWST r w s m) where
  askWorkflowClient = lift askWorkflowClient


instance {-# OVERLAPS #-} (Monad m, Monoid w) => HasWorkflowClient (LRWS.RWST WorkflowClient w s m) where
  askWorkflowClient = LRWS.ask


instance (Monad m, HasWorkflowClient m, Monoid w) => HasWorkflowClient (SRWS.RWST r w s m) where
  askWorkflowClient = lift askWorkflowClient


instance {-# OVERLAPS #-} (Monad m, Monoid w) => HasWorkflowClient (SRWS.RWST WorkflowClient w s m) where
  askWorkflowClient = SRWS.ask


instance (Monad m, HasWorkflowClient m) => HasWorkflowClient (CW.WriterT w m) where
  askWorkflowClient = lift askWorkflowClient


instance (Monad m, HasWorkflowClient m, Monoid w) => HasWorkflowClient (LW.WriterT w m) where
  askWorkflowClient = lift askWorkflowClient


instance (Monad m, HasWorkflowClient m, Monoid w) => HasWorkflowClient (SW.WriterT w m) where
  askWorkflowClient = lift askWorkflowClient


instance (Monad m, HasWorkflowClient m) => HasWorkflowClient (LS.StateT s m) where
  askWorkflowClient = lift askWorkflowClient


instance (Monad m, HasWorkflowClient m) => HasWorkflowClient (SS.StateT s m) where
  askWorkflowClient = lift askWorkflowClient


instance (Monad m, HasWorkflowClient m) => HasWorkflowClient (ExceptT e m) where
  askWorkflowClient = lift askWorkflowClient


instance (Monad m, HasWorkflowClient m) => HasWorkflowClient (IdentityT m) where
  askWorkflowClient = lift askWorkflowClient


instance (Monad m, HasWorkflowClient m) => HasWorkflowClient (ContT r m) where
  askWorkflowClient = lift askWorkflowClient


instance (Monad m, HasWorkflowClient m) => HasWorkflowClient (MaybeT m) where
  askWorkflowClient = lift askWorkflowClient


instance (Monad m, HasWorkflowClient m) => HasWorkflowClient (SelectT r m) where
  askWorkflowClient = lift askWorkflowClient


instance (Monad m, HasWorkflowClient m) => HasWorkflowClient (ConduitT i o m) where
  askWorkflowClient = lift askWorkflowClient


instance HasWorkflowClient ((->) WorkflowClient) where
  askWorkflowClient = id


{- | Run a workflow, synchronously waiting for it to complete.

This function will block until the workflow completes, and will return the result of the workflow
or throw a 'WorkflowExecutionClosed' exception if the workflow was closed without returning a result.
-}
execute
  :: forall m wf
   . (HasWorkflowClient m, MonadIO m, WorkflowRef wf)
  => wf
  -> WorkflowId
  -> StartWorkflowOptions
  -> (WorkflowArgs wf :->: m (WorkflowResult wf))
execute (workflowRef -> k@(KnownWorkflow codec _)) wfId opts = withArgs @(WorkflowArgs wf) @(m (WorkflowResult wf)) codec $ \inputs -> do
  h <- startFromPayloads k wfId opts inputs
  waitWorkflowResult h


{- | Given a 'WorkflowHandle', wait for the workflow to complete and return the result.

This function will block until the workflow completes, and will return the result of the workflow
or throw a 'WorkflowExecutionClosed' exception if the workflow was closed without returning a result.
-}
waitWorkflowResult :: (Typeable a, MonadIO m) => WorkflowHandle a -> m a
waitWorkflowResult h@(WorkflowHandle readResult _ c wf r _) = do
  mev <- runReaderT (waitResult wf r c.clientConfig.namespace) c
  case mev of
    Nothing -> error "Unexpected empty history"
    Just ev -> case ev ^. History.maybe'attributes of
      Nothing -> error "Unrecognized history event"
      Just attrType -> case attrType of
        HistoryEvent'WorkflowExecutionCompletedEventAttributes attrs -> do
          let payloads = convertFromProtoPayload <$> (attrs ^. History.result . Common.payloads)
          -- LMAO this is such a comical coercion
          --
          -- We just need to ignore payloads if the result type is unit to allow workflows to evolve
          -- such that they can return something else in the future.
          if typeRep h == typeOf ()
            then pure $ unsafeCoerce ()
            else case payloads of
              (a : _) -> liftIO $ readResult a
              _ -> error "Missing result payload"
        HistoryEvent'WorkflowExecutionFailedEventAttributes attrs ->
          throwIO $ WorkflowExecutionFailed attrs
        HistoryEvent'WorkflowExecutionTimedOutEventAttributes _attrs -> throwIO WorkflowExecutionTimedOut
        HistoryEvent'WorkflowExecutionCanceledEventAttributes _attrs -> throwIO WorkflowExecutionCanceled
        HistoryEvent'WorkflowExecutionTerminatedEventAttributes _attrs -> throwIO WorkflowExecutionTerminated
        HistoryEvent'WorkflowExecutionContinuedAsNewEventAttributes _attrs -> throwIO WorkflowExecutionContinuedAsNew
        e -> error ("History event not supported " <> show e)


data SignalOptions = SignalOptions
  { requestId :: Maybe Text
  -- ^ Used to de-dupe sent signals
  , skipGenerateWorkflowTask :: Bool
  -- ^ Indicates that a new workflow task should not be generated when this signal is received.
  --
  -- Defaults to False.
  --
  -- Generally this is not needed.
  , headers :: Map Text Payload
  }


defaultSignalOptions :: SignalOptions
defaultSignalOptions =
  SignalOptions
    { skipGenerateWorkflowTask = False
    , requestId = Nothing
    , headers = mempty
    }


{- | A Signal is an asynchronous request to a Workflow Execution.

A Signal delivers data to a running Workflow Execution. It cannot return data to the caller;
to do so, use a Query instead. The Workflow code that handles a Signal can mutate Workflow state.
A Signal can be sent from a Temporal Client or a Workflow. When a Signal is sent, it is received
by the Cluster and recorded as an Event to the Workflow Execution Event History. A successful
response from the Cluster means that the Signal has been persisted and will be delivered at least
once to the Workflow Execution. The next scheduled Workflow Task will contain the Signal Event.

Signal handlers are Workflow functions that listen for Signals by the Signal name. Signals are delivered
in the order they are received by the Cluster. If multiple deliveries of a Signal would be a problem for
your Workflow, add idempotency logic to your Signal handler that checks for duplicates.
-}
signal
  :: forall m sig a
   . (MonadIO m, SignalRef sig)
  => WorkflowHandle a
  -> sig
  -> SignalOptions
  -> (SignalArgs sig :->: m ())
signal (WorkflowHandle _ _t c wf r _) (signalRef -> (KnownSignal sName sCodec)) opts = withArgs @(SignalArgs sig) @(m ()) sCodec $ \inputs -> liftIO $ do
  inputs' <- processorEncodePayloads c.clientConfig.payloadProcessor =<< liftIO (sequence inputs)
  hdrs <- processorEncodePayloads c.clientConfig.payloadProcessor opts.headers
  result <-
    signalWorkflowExecution c.clientCore $
      defMessage
        & WF.namespace .~ rawNamespace c.clientConfig.namespace
        & WF.workflowExecution
          .~ ( defMessage
                & Common.workflowId .~ rawWorkflowId wf
                & Common.runId .~ maybe "" rawRunId r
             )
        & WF.signalName .~ sName
        & WF.input .~ (defMessage & Common.vec'payloads .~ fmap convertToProtoPayload inputs')
        & WF.identity .~ Core.identity (Core.clientConfig c.clientCore)
        & WF.requestId .~ fromMaybe "" opts.requestId
        -- Deprecated, no need to set
        -- & WF.control .~ _
        -- TODO put other useful headers in here
        & WF.header .~ headerToProto (fmap convertToProtoPayload hdrs)
  -- FIXME: Can we just ignore this now that it's no longer present?
  -- & WF.skipGenerateWorkflowTask .~ opts.skipGenerateWorkflowTask
  case result of
    Left err -> throwIO $ Temporal.Exception.coreRpcErrorToRpcError err
    Right _ -> pure ()


data QueryOptions = QueryOptions
  { -- queryId :: Text
    -- ,
    queryRejectCondition :: QueryRejectCondition
  , queryHeaders :: Map Text Payload
  }


defaultQueryOptions :: QueryOptions
defaultQueryOptions =
  QueryOptions
    { queryRejectCondition = QueryRejectConditionRejectNone
    , queryHeaders = mempty
    }


{- | A Query is a synchronous operation that is used to get the state of a Workflow Execution. The state of a running Workflow Execution is constantly changing. You can use Queries to expose the internal Workflow Execution state to the external world. Queries are available for running or completed Workflows Executions only if the Worker is up and listening on the Task Queue.

Queries are sent from a Temporal Client to a Workflow Execution. The API call is synchronous. The Query is identified at both ends by a Query name. The Workflow must have a Query handler that is developed to handle that Query and provide data that represents the state of the Workflow Execution.

Queries are strongly consistent and are guaranteed to return the most recent state. This means that the data reflects the state of all confirmed Events that came in before the Query was sent. An Event is considered confirmed if the call creating the Event returned success. Events that are created while the Query is outstanding may or may not be reflected in the Workflow state the Query result is based on.

A Query can carry arguments to specify the data it is requesting. And each Workflow can expose data to multiple types of Queries.

A Query must never mutate the state of the Workflow Execution—that is, Queries are read-only and cannot contain any blocking code. This means, for example, that Query handling logic cannot schedule Activity Executions.

For the Haskell library, this means that the only state that is accessible to a Query is 'Info' and values in 'StateVar's.

Sending Queries to completed Workflow Executions is supported, though Query reject conditions can be configured per Query.
-}
query
  :: forall m query a
   . (MonadIO m, QueryRef query)
  => WorkflowHandle a
  -> query
  -> QueryOptions
  -> (QueryArgs query :->: m (Either QueryRejected (QueryResult query)))
query h (queryRef -> KnownQuery qn codec) opts = withArgs @(QueryArgs query) @(m (Either QueryRejected (QueryResult query))) codec $ \inputs -> liftIO $ do
  inputs' <- sequence inputs
  let processor = h.workflowHandleClient.clientConfig.payloadProcessor
      baseInput =
        QueryWorkflowInput
          { queryWorkflowType = qn
          , queryWorkflowRunId = h.workflowHandleRunId
          , queryWorkflowRejectCondition = opts.queryRejectCondition
          , queryWorkflowWorkflowId = h.workflowHandleWorkflowId
          , queryWorkflowHeaders = opts.queryHeaders
          , queryWorkflowArgs = inputs'
          }
  eRes <- h.workflowHandleClient.clientConfig.interceptors.queryWorkflow baseInput $ \input -> do
    queryArgs <- processorEncodePayloads processor input.queryWorkflowArgs
    headerPayloads <- processorEncodePayloads processor input.queryWorkflowHeaders
    let msg :: QueryWorkflowRequest
        msg =
          defMessage
            & WF.namespace .~ rawNamespace h.workflowHandleClient.clientConfig.namespace
            & WF.execution
              .~ ( defMessage
                    & Common.workflowId .~ rawWorkflowId input.queryWorkflowWorkflowId
                    & Common.runId .~ maybe "" rawRunId input.queryWorkflowRunId
                 )
            & WF.query
              .~ ( defMessage
                    & Query.queryType .~ input.queryWorkflowType
                    & Query.queryArgs
                      .~ (defMessage & Common.vec'payloads .~ fmap convertToProtoPayload queryArgs)
                    & Query.header .~ headerToProto (fmap convertToProtoPayload headerPayloads)
                 )
            & WF.queryRejectCondition .~ case opts.queryRejectCondition of
              QueryRejectConditionRejectNone -> Query.QUERY_REJECT_CONDITION_NONE
              QueryRejectConditionNotOpen -> Query.QUERY_REJECT_CONDITION_NOT_OPEN
              QueryRejectConditionNotCompletedCleanly -> Query.QUERY_REJECT_CONDITION_NOT_COMPLETED_CLEANLY

    (res :: QueryWorkflowResponse) <- do
      eRes <- liftIO $ Temporal.Core.Client.WorkflowService.queryWorkflow h.workflowHandleClient.clientCore msg
      case eRes of
        Left err -> throwIO $ Temporal.Exception.coreRpcErrorToRpcError err
        Right res -> pure res
    case res ^. WF.maybe'queryRejected of
      Just rejection -> do
        let status = queryRejectionStatusFromProto (rejection ^. Query.status)
        pure $ Left $ QueryRejected {..}
      Nothing -> case (res ^. WF.queryResult . Common.vec'payloads) V.!? 0 of
        Nothing -> throwIO $ ValueError "No return value payloads provided by query response"
        Just p -> pure $ Right $ convertFromProtoPayload p
  forM eRes $ \p ->
    payloadProcessorDecode processor p >>= either (throwIO . ValueError) pure >>= decode codec >>= either (throwIO . ValueError) pure
  where
    queryRejectionStatusFromProto = \case
      WORKFLOW_EXECUTION_STATUS_UNSPECIFIED -> UnknownStatus
      WORKFLOW_EXECUTION_STATUS_RUNNING -> Running
      WORKFLOW_EXECUTION_STATUS_COMPLETED -> Completed
      WORKFLOW_EXECUTION_STATUS_FAILED -> Failed
      WORKFLOW_EXECUTION_STATUS_CANCELED -> Canceled
      WORKFLOW_EXECUTION_STATUS_TERMINATED -> Terminated
      WORKFLOW_EXECUTION_STATUS_CONTINUED_AS_NEW -> ContinuedAsNew
      WORKFLOW_EXECUTION_STATUS_TIMED_OUT -> TimedOut
      WorkflowExecutionStatus'Unrecognized _ -> UnknownStatus


data GetHandleOptions = GetHandleOptions
  { firstExecutionRunId :: Maybe RunId
  -- ^ If specified, later calls referencing the handle may error if the (most recent | specified workflow
  -- run id) is not part of the same execution chain as this id. Only some operations (namely terminate)
  -- respect firstExecutionRunId, while others (e.g. signal and query) ignore it.
  }
  deriving stock (Eq, Show)


{- | Sometimes you know that a Workflow exists or existed, but you didn't create the workflow from
the current process or code path. In this case, you can use 'getHandle' to get a handle to the
workflow so that you can interact with it.

Note that it is possible for a workflow to be closed or archived by the time you get a handle,
so you should be prepared to handle 'WorkflowExecutionClosed' exceptions.
-}
getHandle
  :: (HasWorkflowClient m, MonadIO m)
  => KnownWorkflow args a
  -> WorkflowId
  -> Maybe RunId
  -> Maybe GetHandleOptions
  -> m (WorkflowHandle a)
getHandle (KnownWorkflow {knownWorkflowCodec, knownWorkflowName}) wfId runId opts = do
  c <- askWorkflowClient
  pure $
    WorkflowHandle
      { workflowHandleReadResult = \a -> do
          result <- decode knownWorkflowCodec =<< either (throwIO . ValueError) pure =<< payloadProcessorDecode c.clientConfig.payloadProcessor a
          either (throwIO . ValueError) pure result
      , workflowHandleClient = c
      , workflowHandleWorkflowId = wfId
      , workflowHandleRunId = runId
      , workflowHandleType = WorkflowType knownWorkflowName
      , workflowHandleFirstExecutionRunId = (.firstExecutionRunId) =<< opts
      }


-- TODO
-- list
--   :: MonadIO m
--   => WorkflowClient
--   -> ListWorkflowOptions
--   -> m [WorkflowId]

{- | Start a new Workflow Execution from an unchecked list of payloads. This can be useful if you are forwarding
execution from another Workflow or from an external source, but no checking to make sure that the input
types are correct is performed.
-}
startFromPayloads
  :: (MonadIO m, HasWorkflowClient m)
  => KnownWorkflow args result
  -> WorkflowId
  -- ^ A Workflow Id is a customizable, application-level identifier for a Workflow Execution that is unique to an Open Workflow Execution within a Namespace.
  --
  -- A Workflow Id is meant to be a business-process identifier such as customer identifier or order identifier.
  --
  -- A Workflow Id Reuse Policy can be used to manage whether a Workflow Id can be re-used. The Temporal Platform guarantees uniqueness of the Workflow Id within a Namespace based on the Workflow Id Reuse Policy.
  --
  -- A Workflow Execution can be uniquely identified across all Namespaces by its Namespace, Workflow Id, and Run Id.
  -> StartWorkflowOptions
  -> V.Vector UnencodedPayload
  -> m (WorkflowHandle result)
startFromPayloads k@(KnownWorkflow codec _) wfId opts payloads = do
  c <- askWorkflowClient
  ps <- liftIO $ sequence payloads
  wfH <- liftIO $ Temporal.Client.Types.start c.clientConfig.interceptors (WorkflowType $ knownWorkflowName k) wfId opts ps $ \wfName wfId' opts' payloads' -> do
    reqId <- UUID.nextRandom
    searchAttrs <- searchAttributesToProto opts'.searchAttributes
    payloads'' <- processorEncodePayloads c.clientConfig.payloadProcessor payloads'
    hdrs <- processorEncodePayloads c.clientConfig.payloadProcessor opts'.headers
    let tq = rawTaskQueue opts'.taskQueue
        req =
          defMessage
            & WF.namespace .~ rawNamespace c.clientConfig.namespace
            & WF.workflowId .~ rawWorkflowId wfId'
            & WF.workflowType
              .~ (defMessage & Common.name .~ rawWorkflowType wfName)
            & WF.taskQueue
              .~ ( defMessage
                    & Common.name .~ tq
                    & TQ.kind .~ TASK_QUEUE_KIND_UNSPECIFIED
                 )
            & WF.input
              .~ (defMessage & Common.vec'payloads .~ (convertToProtoPayload <$> payloads''))
            & WF.maybe'workflowExecutionTimeout .~ (durationToProto <$> opts'.timeouts.executionTimeout)
            & WF.maybe'workflowRunTimeout .~ (durationToProto <$> opts'.timeouts.runTimeout)
            & WF.maybe'workflowTaskTimeout .~ (durationToProto <$> opts'.timeouts.taskTimeout)
            & WF.identity .~ Core.identity (Core.clientConfig c.clientCore)
            & WF.requestId .~ UUID.toText reqId
            & WF.workflowIdReusePolicy
              .~ workflowIdReusePolicyToProto
                (fromMaybe WorkflowIdReusePolicyAllowDuplicateFailedOnly opts'.workflowIdReusePolicy)
            & WF.maybe'retryPolicy .~ (retryPolicyToProto <$> opts'.retryPolicy)
            & WF.cronSchedule .~ fromMaybe "" opts'.cronSchedule
            & WF.memo .~ convertToProtoMemo opts'.memo
            & WF.searchAttributes .~ (defMessage & Common.indexedFields .~ searchAttrs)
            --     TODO Not sure how to use these yet
            & WF.header .~ headerToProto (fmap convertToProtoPayload hdrs)
            & WF.requestEagerExecution .~ opts'.requestEagerExecution
            {-
              These values will be available as ContinuedFailure and LastCompletionResult in the
              WorkflowExecutionStarted event and through SDKs. The are currently only used by the
              server itself (for the schedules feature) and are not intended to be exposed in
              StartWorkflowExecution.

              WF.continuedFailure
              WF.lastCompletionResult
            -}
            & WF.maybe'workflowStartDelay .~ (durationToProto <$> workflowStartDelay opts')
    res <- startWorkflowExecution c.clientCore req
    case res of
      Left err -> throwIO $ Temporal.Exception.coreRpcErrorToRpcError err
      Right swer ->
        let runId = RunId $ swer ^. WF.runId
        in pure $
            WorkflowHandle
              { workflowHandleReadResult = pure
              , workflowHandleType = WorkflowType $ knownWorkflowName k
              , workflowHandleClient = c
              , workflowHandleWorkflowId = wfId'
              , workflowHandleRunId = Just runId
              , workflowHandleFirstExecutionRunId = Just runId
              }
  pure $
    wfH
      { workflowHandleReadResult = \a ->
          workflowHandleReadResult wfH a >>= \b -> do
            result <- decode codec =<< either (throwIO . ValueError) pure =<< payloadProcessorDecode c.clientConfig.payloadProcessor b
            either (throwIO . ValueError) pure result
      }


{- | Begin a new Workflow Execution.

This function does not wait for the Workflow to complete. Instead, it returns a 'WorkflowHandle'
that can be used to wait for the Workflow to complete or perform other operations.

This can be used to "fire-and-forget" a Workflow by discarding the handle.
-}
start
  :: forall m wf
   . (MonadIO m, HasWorkflowClient m, WorkflowRef wf)
  => wf
  -> WorkflowId
  -> StartWorkflowOptions
  -> (WorkflowArgs wf :->: m (WorkflowHandle (WorkflowResult wf)))
start (workflowRef -> k@(KnownWorkflow codec _)) wfId opts = withArgs @(WorkflowArgs wf) @(m (WorkflowHandle (WorkflowResult wf))) codec $ \inputs -> do
  startFromPayloads k wfId opts inputs


{- | If there is a running Workflow Execution with the given Workflow Id, it will be Signaled.

Otherwise, a new Workflow Execution is started and immediately send the Signal.
-}
signalWithStart
  :: forall wf sig m
   . (MonadIO m, HasWorkflowClient m, WorkflowRef wf, SignalRef sig)
  => wf
  -> WorkflowId
  -> StartWorkflowOptions
  -> sig
  -> (WorkflowArgs wf :->: (SignalArgs sig :->: m (WorkflowHandle (WorkflowResult wf))))
signalWithStart (workflowRef -> k@(KnownWorkflow codec _)) wfId opts (signalRef -> KnownSignal n sigCodec) = unnestedArgs
  where
    signalArgsMaker :: m (SignalArgs sig :->: m (WorkflowHandle (WorkflowResult wf))) -> SignalArgs sig :->: m (WorkflowHandle (WorkflowResult wf))
    signalArgsMaker = sequenceArgs @(SignalArgs sig) @m (Proxy @(m (WorkflowHandle (WorkflowResult wf))))

    unnestedArgs :: WorkflowArgs wf :->: (SignalArgs sig :->: m (WorkflowHandle (WorkflowResult wf)))
    unnestedArgs =
      mapResult
        @(WorkflowArgs wf)
        signalArgsMaker
        nestedArgs

    nestedArgs = withArgs @(WorkflowArgs wf) @(m (SignalArgs sig :->: m (WorkflowHandle (WorkflowResult wf)))) codec $ \wfArgs -> do
      c <- askWorkflowClient
      wfArgs' <- processorEncodePayloads c.clientConfig.payloadProcessor =<< liftIO (sequence wfArgs)
      pure $ signalArgs wfArgs'

    signalArgs :: V.Vector Payload -> SignalArgs sig :->: m (WorkflowHandle (WorkflowResult wf))
    signalArgs wfArgs = withArgs @(SignalArgs sig) @(m (WorkflowHandle (WorkflowResult wf))) sigCodec $ \sa -> do
      c <- askWorkflowClient
      sigArgs' <- liftIO $ sequence sa
      let processor = c.clientConfig.payloadProcessor
          interceptorOpts =
            SignalWithStartWorkflowInput
              { signalWithStartWorkflowType = WorkflowType $ knownWorkflowName k
              , signalWithStartSignalName = n
              , signalWithStartSignalArgs = sigArgs'
              , signalWithStartArgs = wfArgs
              , signalWithStartOptions = opts
              , signalWithStartWorkflowId = wfId
              }
      wfH <- liftIO $ Temporal.Client.Types.signalWithStart c.clientConfig.interceptors interceptorOpts $ \opts' -> do
        reqId <- UUID.nextRandom
        searchAttrs <- searchAttributesToProto opts'.signalWithStartOptions.searchAttributes
        signalArgs' <- processorEncodePayloads processor opts'.signalWithStartSignalArgs
        wfArgs' <- processorEncodePayloads processor opts'.signalWithStartArgs
        hdrs <- processorEncodePayloads processor opts'.signalWithStartOptions.headers
        memo' <- processorEncodePayloads processor opts'.signalWithStartOptions.memo
        let tq = rawTaskQueue opts'.signalWithStartOptions.taskQueue
            msg =
              defMessage
                & RR.namespace .~ rawNamespace c.clientConfig.namespace
                & RR.workflowId .~ rawWorkflowId opts'.signalWithStartWorkflowId
                & RR.workflowType
                  .~ (defMessage & Common.name .~ rawWorkflowType opts'.signalWithStartWorkflowType)
                & WF.requestId .~ UUID.toText reqId
                & RR.searchAttributes .~ (defMessage & Common.indexedFields .~ searchAttrs)
                & RR.taskQueue
                  .~ ( defMessage
                        & Common.name .~ tq
                        & TQ.kind .~ TASK_QUEUE_KIND_UNSPECIFIED
                     )
                & RR.input
                  .~ (defMessage & Common.vec'payloads .~ fmap convertToProtoPayload wfArgs')
                & RR.maybe'workflowExecutionTimeout .~ (durationToProto <$> opts'.signalWithStartOptions.timeouts.executionTimeout)
                & RR.maybe'workflowRunTimeout .~ (durationToProto <$> opts'.signalWithStartOptions.timeouts.runTimeout)
                & RR.maybe'workflowTaskTimeout .~ (durationToProto <$> opts'.signalWithStartOptions.timeouts.taskTimeout)
                & RR.identity .~ Core.identity (Core.clientConfig c.clientCore)
                & RR.requestId .~ UUID.toText reqId
                & RR.workflowIdReusePolicy
                  .~ workflowIdReusePolicyToProto
                    (fromMaybe WorkflowIdReusePolicyAllowDuplicateFailedOnly opts'.signalWithStartOptions.workflowIdReusePolicy)
                & RR.signalName .~ n
                & RR.signalInput .~ (defMessage & Common.vec'payloads .~ fmap convertToProtoPayload signalArgs')
                -- Deprecated, no need to set
                -- & RR.control .~ _
                & RR.maybe'retryPolicy .~ (retryPolicyToProto <$> opts'.signalWithStartOptions.retryPolicy)
                & RR.cronSchedule .~ fromMaybe "" opts'.signalWithStartOptions.cronSchedule
                & RR.memo .~ convertToProtoMemo memo'
                & RR.header .~ headerToProto (fmap convertToProtoPayload hdrs)
        -- & RR.workflowStartDelay .~ _
        -- & RR.skipGenerateWorkflowTask .~ _
        res <-
          signalWithStartWorkflowExecution
            c.clientCore
            msg
        case res of
          Left err -> throwIO $ Temporal.Exception.coreRpcErrorToRpcError err
          Right swer ->
            pure $
              WorkflowHandle
                { workflowHandleReadResult = pure
                , workflowHandleType = WorkflowType $ knownWorkflowName k
                , workflowHandleClient = c
                , workflowHandleWorkflowId = opts'.signalWithStartWorkflowId
                , workflowHandleRunId = Just (RunId $ swer ^. WF.runId)
                , -- We don't know if this handle represents a new workflow or an already-running one, so we don't
                  -- know if the current run ID is for its first execution or not
                  workflowHandleFirstExecutionRunId = Nothing
                }
      pure $
        wfH
          { workflowHandleReadResult = \a ->
              workflowHandleReadResult wfH a >>= \b -> do
                result <- decode codec b
                either (throwIO . ValueError) pure result
          }


data TerminationOptions = TerminationOptions
  { terminationReason :: Text
  , terminationDetails :: [Payload]
  }


{- | Terminating a workflow immediately signals to the worker that the workflow should
cease execution. The workflow will not be given a chance to react to the termination.
-}
terminate :: (MonadIO m) => WorkflowHandle a -> TerminationOptions -> m ()
terminate h req =
  void do
    res <- liftIO $ terminateWorkflowExecution
      h.workflowHandleClient.clientCore
      msg
    case res of
      Left err -> throwIO $ Temporal.Exception.coreRpcErrorToRpcError err
      Right _ -> pure ()
  where
    msg =
      defMessage
        & RR.namespace .~ rawNamespace h.workflowHandleClient.clientConfig.namespace
        & RR.workflowExecution
          .~ ( defMessage
                & Common.workflowId .~ rawWorkflowId h.workflowHandleWorkflowId
                & Common.runId .~ maybe "" rawRunId h.workflowHandleRunId
             )
        & RR.reason .~ req.terminationReason
        & RR.details
          .~ (defMessage & Common.payloads .~ fmap convertToProtoPayload req.terminationDetails)
        & RR.identity .~ Core.identity (Core.clientConfig h.workflowHandleClient.clientCore)
        & RR.firstExecutionRunId .~ maybe "" rawRunId h.workflowHandleFirstExecutionRunId


data FollowOption = FollowRuns | ThisRunOnly


-- | Thrown when 'FollowOption' is 'ThisRunOnly' and the workflow continues as new.
data WorkflowContinuedAsNewException = WorkflowContinuedAsNewException
  { workflowContinuedAsNewExceptionRunId :: RunId
  }
  deriving stock (Show)


instance Exception WorkflowContinuedAsNewException


{- | Fetch the history of a Workflow execution as it currently stands.

This is useful for Workflow replay tests.
-}
fetchHistory :: (MonadIO m) => WorkflowHandle a -> m History
fetchHistory h = do
  let startingReq :: GetWorkflowExecutionHistoryRequest
      startingReq =
        defMessage
          & RR.namespace .~ rawNamespace h.workflowHandleClient.clientConfig.namespace
          & RR.execution
            .~ ( defMessage
                  & Common.workflowId .~ rawWorkflowId h.workflowHandleWorkflowId
                  & case h.workflowHandleRunId of
                    Nothing -> Prelude.id
                    Just rId -> Common.runId .~ rawRunId rId
               )
          & RR.maximumPageSize .~ 100
          & RR.waitNewEvent .~ False
          & RR.historyEventFilterType .~ HISTORY_EVENT_FILTER_TYPE_ALL_EVENT
          & RR.skipArchival .~ True
  allEvents <- runReaderT (sourceToList (streamEvents FollowRuns startingReq)) h.workflowHandleClient
  pure $ build (History.events .~ allEvents)


applyNewExecutionRunId
  :: (HasField s "newExecutionRunId" Text)
  => s
  -> GetWorkflowExecutionHistoryRequest
  -> Maybe GetWorkflowExecutionHistoryRequest
  -> Maybe GetWorkflowExecutionHistoryRequest
applyNewExecutionRunId attrs req alt =
  if attrs ^. History.newExecutionRunId == ""
    then alt
    else
      let exec = req ^. RR.execution
      in Just
          ( req
              & RR.execution .~ (exec & RR.runId .~ (attrs ^. History.newExecutionRunId))
              & RR.nextPageToken .~ ""
          )


{- | Workflow execution history is represented as a series of events. This function allows you to
subscribe to those events and process them as they are received. As an example, this is used to implement
'waitWorkflowResult'.
-}
streamEvents
  :: (MonadIO m, HasWorkflowClient m)
  => FollowOption
  -> GetWorkflowExecutionHistoryRequest
  -> ConduitT () HistoryEvent m ()
streamEvents followOpt baseReq = askWorkflowClient >>= \c -> go c baseReq
  where
    go c req = do
      res <- liftIO $ getWorkflowExecutionHistory c.clientCore req
      case res of
        Left err -> throwIO $ Temporal.Exception.coreRpcErrorToRpcError err
        Right x -> do
          yieldMany (x ^. RR.history . History.events)
          for_ (decideLoop baseReq x) (go c)
    decideLoop :: GetWorkflowExecutionHistoryRequest -> GetWorkflowExecutionHistoryResponse -> Maybe GetWorkflowExecutionHistoryRequest
    decideLoop req res =
      if V.null (res ^. RR.history . History.vec'events)
        then nextPage
        else case V.last (res ^. RR.history . History.vec'events) ^. History.maybe'attributes of
          Nothing -> nextPage
          Just attrType ->
            case attrType of
              HistoryEvent'WorkflowExecutionCompletedEventAttributes attrs -> case followOpt of
                FollowRuns -> applyNewExecutionRunId attrs req nextPage
                ThisRunOnly -> nextPage
              HistoryEvent'WorkflowExecutionFailedEventAttributes attrs -> case followOpt of
                FollowRuns -> applyNewExecutionRunId attrs req nextPage
                ThisRunOnly -> nextPage
              HistoryEvent'WorkflowExecutionTimedOutEventAttributes attrs -> case followOpt of
                FollowRuns -> applyNewExecutionRunId attrs req nextPage
                ThisRunOnly -> nextPage
              HistoryEvent'WorkflowExecutionContinuedAsNewEventAttributes attrs -> case followOpt of
                FollowRuns ->
                  if attrs ^. History.newExecutionRunId == ""
                    then error "Expected newExecutionRunId in WorkflowExecutionContinuedAsNewEventAttributes"
                    else
                      Just $
                        req
                          & RR.nextPageToken .~ ""
                          & RR.execution %~ (RR.runId .~ (attrs ^. History.newExecutionRunId))
                ThisRunOnly -> Nothing
              _ -> Nothing
      where
        nextPage =
          if res ^. RR.nextPageToken == ""
            then Nothing
            else Just (req & RR.nextPageToken .~ (res ^. RR.nextPageToken))


waitResult
  :: (MonadIO m, HasWorkflowClient m)
  => WorkflowId
  -> Maybe RunId
  -> Namespace {- options incl namespace -}
  -> m (Maybe HistoryEvent)
waitResult wfId mrId (Namespace ns) = do
  let startingReq :: GetWorkflowExecutionHistoryRequest
      startingReq =
        defMessage
          & RR.namespace .~ ns
          & RR.execution
            .~ ( defMessage
                  & Common.workflowId .~ rawWorkflowId wfId
                  & case mrId of
                    Nothing -> Prelude.id
                    Just rId -> Common.runId .~ rawRunId rId
               )
          & RR.maximumPageSize .~ 100
          & RR.waitNewEvent .~ True
          & RR.historyEventFilterType .~ HISTORY_EVENT_FILTER_TYPE_CLOSE_EVENT
          & RR.skipArchival .~ True
  connect (streamEvents FollowRuns startingReq) lastC


-- listOpenWorkflowExecutions
--   :: (MonadIO m, HasWorkflowClient m)
--   => ListOpenWorkflowExecutionsRequest
--   -> ConduitT () WorkflowExecutionInfo m ()

-- listClosedWorkflowExecutions
--   :: (MonadIO m, HasWorkflowClient m)
--   => ListClosedWorkflowExecutionsRequest
--   -> ConduitT () WorkflowExecutionInfo m ()

-- scanWorkflowExecutions
--   :: (MonadIO m, HasWorkflowClient m)
--   => ScanWorkflowExecutionsRequest
--   -> ConduitT () WorkflowExecutionInfo m ()

-- countWorkflowExecutions
--   :: (MonadIO m, HasWorkflowClient m)
--   => CountWorkflowExecutionsRequest
--   -> m Int64

data UpdateLifecycleStage
  = UpdateLifecycleStageUnspecified
  | UpdateLifecycleStageAdmitted
  | UpdateLifecycleStageAccepted
  | UpdateLifecycleStageCompleted
  deriving stock (Eq, Show)


data UpdateOptions = UpdateOptions
  { updateId :: UpdateId
  , updateHeaders :: Map Text Payload
  }


startUpdateFromPayloads
  :: (MonadIO m, HasWorkflowClient m)
  => WorkflowHandle a
  -> KnownUpdate args result error
  -> UpdateOptions
  -> V.Vector UnencodedPayload
  -> m (UpdateHandle result)
startUpdateFromPayloads h@(WorkflowHandle _ _ c _ _ _) (KnownUpdate updateCodec updateName) opts payloads = do
  payloads' <- liftIO $ sequence payloads
  let processor = h.workflowHandleClient.clientConfig.payloadProcessor
      baseInput =
        UpdateWorkflowInput
          { updateWorkflowType = updateName
          , updateWorkflowRunId = h.workflowHandleRunId
          , updateWorkflowWorkflowId = h.workflowHandleWorkflowId
          , updateWorkflowHeaders = opts.updateHeaders
          , updateWorkflowArgs = payloads'
          }
  updateHandle <- liftIO $ h.workflowHandleClient.clientConfig.interceptors.updateWorkflow baseInput $ \input -> do
    updateArgs <- processorEncodePayloads processor input.updateWorkflowArgs
    headerPayloads <- processorEncodePayloads processor input.updateWorkflowHeaders
    let msg :: UpdateWorkflowExecutionRequest
        msg =
          defMessage
            & WF.namespace .~ rawNamespace h.workflowHandleClient.clientConfig.namespace
            & WF.workflowExecution
              .~ ( defMessage
                    & Common.workflowId .~ rawWorkflowId input.updateWorkflowWorkflowId
                    & Common.runId .~ maybe "" rawRunId input.updateWorkflowRunId
                 )
            & WF.firstExecutionRunId .~ maybe "" rawRunId h.workflowHandleFirstExecutionRunId
            & WF.waitPolicy
              .~ ( defMessage
                    & Update.lifecycleStage .~ Update.UPDATE_WORKFLOW_EXECUTION_LIFECYCLE_STAGE_ACCEPTED
                 )
            & WF.request
              .~ ( defMessage
                    & Update.meta
                      .~ ( defMessage
                            & Update.updateId .~ rawUpdateId opts.updateId
                            & Update.identity .~ Core.identity (Core.clientConfig c.clientCore)
                         )
                    & Update.input
                      .~ ( defMessage
                            & Update.header .~ headerToProto (fmap convertToProtoPayload headerPayloads)
                            & Update.name .~ input.updateWorkflowType
                            & Update.args .~ (defMessage & Common.vec'payloads .~ fmap convertToProtoPayload updateArgs)
                         )
                 )

<<<<<<< HEAD
    (res :: UpdateWorkflowExecutionResponse) <- do
      eRes <- liftIO $ Temporal.Core.Client.WorkflowService.updateWorkflowExecution h.workflowHandleClient.clientCore msg
      case eRes of
        Left err -> throwIO $ Temporal.Exception.coreRpcErrorToRpcError err
        Right res -> pure res
=======
    res <- either throwIO pure =<< Temporal.Core.Client.WorkflowService.updateWorkflowExecution h.workflowHandleClient.clientCore msg

    -- We're not going to look for a successful result yet (waitUpdateResult will do that), but we do want to check for failures
    -- so that we can report validataion failures via UpdateFailure rather than RpcError.
>>>>>>> 93d8c73e
    case res ^. Update.maybe'outcome of
      Just outcome -> do
        case outcome ^. Update.maybe'value of
          Just (Update.Outcome'Failure failure) -> throwIO $ UpdateFailure failure
          _ -> pure ()
      Nothing -> pure ()

    let updateId = UpdateId (res ^. (RR.updateRef . Update.updateId))
        workflowId = WorkflowId (res ^. (RR.updateRef . WF.workflowExecution . WF.workflowId))
        runId = RunId (res ^. (RR.updateRef . WF.workflowExecution . WF.runId))

    pure $
      UpdateHandle
        { updateHandleUpdateId = updateId
        , updateHandleWorkflowId = workflowId
        , updateHandleWorkflowRunId = Just runId
        , updateHandleReadResult = either (throwIO . ValueError) pure <=< payloadProcessorDecode processor
        , updateHandleWorkflowClient = c
        , updateHandleType = updateName
        }
  pure $
    updateHandle
      { updateHandleReadResult = \a -> do
          updateHandleReadResult updateHandle a >>= \b -> do
            result <- decode updateCodec b
            either (throwIO . ValueError) pure result
      }


{- | Begin a new Update operation.

This function does not wait for the Update to complete. Instead, it returns an 'UpdateHandle'
that can be used to wait for the Update to complete or perform other operations. However, it
throws an UpdateFailed exception if an update's validator fails.

This can be used to "fire-and-forget" an Update by discarding the handle.
-}
startUpdate
  :: forall m args result a error
   . (MonadIO m, HasWorkflowClient m)
  => WorkflowHandle a
  -> KnownUpdate args result error
  -> UpdateOptions
  -> args
    :->: m (UpdateHandle result)
startUpdate wfH u@(KnownUpdate updateCodec _) opts = withArgs @args @(m (UpdateHandle result)) updateCodec $ \inputs -> do
  startUpdateFromPayloads wfH u opts inputs


{- | Given an 'UpdateHandle', wait for the update operation to complete and return the result.

This function will block until the update completes, and will return the result of the update
or throw an exception if the update failed.
-}
waitUpdateResult :: (MonadIO m) => UpdateHandle a -> m a
waitUpdateResult h = do
  let msg :: PollWorkflowExecutionUpdateRequest
      msg =
        defMessage
          & WF.namespace .~ rawNamespace h.updateHandleWorkflowClient.clientConfig.namespace
          & WF.updateRef
            .~ ( defMessage
                  & WF.workflowExecution
                    .~ ( defMessage
                          & WF.workflowId .~ rawWorkflowId h.updateHandleWorkflowId
                          & WF.runId .~ maybe "" rawRunId h.updateHandleWorkflowRunId
                       )
                  & Update.updateId .~ rawUpdateId h.updateHandleUpdateId
               )
          & WF.identity .~ Core.identity (Core.clientConfig h.updateHandleWorkflowClient.clientCore)
          & WF.waitPolicy
            .~ ( defMessage
                  & Update.lifecycleStage .~ Update.UPDATE_WORKFLOW_EXECUTION_LIFECYCLE_STAGE_COMPLETED
               )
      go = do
        res <- either throwIO pure =<< Temporal.Core.Client.WorkflowService.pollWorkflowExecutionUpdate h.updateHandleWorkflowClient.clientCore msg
        case res ^. Update.maybe'outcome of
          Nothing -> go
          Just outcome -> do
            case outcome ^. Update.maybe'value of
              Just (Update.Outcome'Success payloads) -> case (payloads ^. Common.vec'payloads) V.!? 0 of
                Nothing -> throwIO $ ValueError "No return value payloads provided by update response"
                Just p -> pure $ convertFromProtoPayload p
              Just (Update.Outcome'Failure failure) -> throwIO $ UpdateFailure failure
              Nothing -> error "Unsupported update result"
  payload <- liftIO go
  liftIO $ h.updateHandleReadResult payload


{- | Run an Update operation, synchronously waiting for it to complete.

This function will block until the update completes, and will return the result of the update
or throw an exception if the update or its validator failed.
-}
executeUpdate
  :: forall m args result a error
   . (MonadIO m, HasWorkflowClient m)
  => WorkflowHandle a
  -> KnownUpdate args result error
  -> UpdateOptions
  -> args
    :->: m result
executeUpdate wfH u@(KnownUpdate updateCodec _) opts = withArgs @args @(m result) updateCodec $ \inputs -> do
  updateHandle <- startUpdateFromPayloads wfH u opts inputs
  waitUpdateResult updateHandle<|MERGE_RESOLUTION|>--- conflicted
+++ resolved
@@ -120,6 +120,7 @@
   QueryWorkflowRequest,
   QueryWorkflowResponse,
   UpdateWorkflowExecutionRequest,
+  UpdateWorkflowExecutionResponse,
  )
 import qualified Proto.Temporal.Api.Workflowservice.V1.RequestResponse_Fields as RR
 import qualified Proto.Temporal.Api.Workflowservice.V1.RequestResponse_Fields as WF
@@ -974,18 +975,14 @@
                          )
                  )
 
-<<<<<<< HEAD
     (res :: UpdateWorkflowExecutionResponse) <- do
       eRes <- liftIO $ Temporal.Core.Client.WorkflowService.updateWorkflowExecution h.workflowHandleClient.clientCore msg
       case eRes of
         Left err -> throwIO $ Temporal.Exception.coreRpcErrorToRpcError err
         Right res -> pure res
-=======
-    res <- either throwIO pure =<< Temporal.Core.Client.WorkflowService.updateWorkflowExecution h.workflowHandleClient.clientCore msg
 
     -- We're not going to look for a successful result yet (waitUpdateResult will do that), but we do want to check for failures
     -- so that we can report validataion failures via UpdateFailure rather than RpcError.
->>>>>>> 93d8c73e
     case res ^. Update.maybe'outcome of
       Just outcome -> do
         case outcome ^. Update.maybe'value of
@@ -1061,16 +1058,19 @@
                   & Update.lifecycleStage .~ Update.UPDATE_WORKFLOW_EXECUTION_LIFECYCLE_STAGE_COMPLETED
                )
       go = do
-        res <- either throwIO pure =<< Temporal.Core.Client.WorkflowService.pollWorkflowExecutionUpdate h.updateHandleWorkflowClient.clientCore msg
-        case res ^. Update.maybe'outcome of
-          Nothing -> go
-          Just outcome -> do
-            case outcome ^. Update.maybe'value of
-              Just (Update.Outcome'Success payloads) -> case (payloads ^. Common.vec'payloads) V.!? 0 of
-                Nothing -> throwIO $ ValueError "No return value payloads provided by update response"
-                Just p -> pure $ convertFromProtoPayload p
-              Just (Update.Outcome'Failure failure) -> throwIO $ UpdateFailure failure
-              Nothing -> error "Unsupported update result"
+        eRes <- Temporal.Core.Client.WorkflowService.pollWorkflowExecutionUpdate h.updateHandleWorkflowClient.clientCore msg
+        case eRes of
+          Left err -> throwIO $ Temporal.Exception.coreRpcErrorToRpcError err
+          Right res -> do
+            case res ^. Update.maybe'outcome of
+              Nothing -> go
+              Just outcome -> do
+                case outcome ^. Update.maybe'value of
+                  Just (Update.Outcome'Success payloads) -> case (payloads ^. Common.vec'payloads) V.!? 0 of
+                    Nothing -> throwIO $ ValueError "No return value payloads provided by update response"
+                    Just p -> pure $ convertFromProtoPayload p
+                  Just (Update.Outcome'Failure failure) -> throwIO $ UpdateFailure failure
+                  Nothing -> error "Unsupported update result"
   payload <- liftIO go
   liftIO $ h.updateHandleReadResult payload
 
