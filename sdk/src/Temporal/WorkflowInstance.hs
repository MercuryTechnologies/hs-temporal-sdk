{-# LANGUAGE OverloadedStrings #-}
{-# LANGUAGE TemplateHaskell #-}
{-# LANGUAGE TypeApplications #-}

module Temporal.WorkflowInstance (
  WorkflowInstance,
  Info (..),
  create,
  activate,
  addCommand,
  nextActivitySequence,
  nextChildWorkflowSequence,
  nextExternalCancelSequence,
  nextExternalSignalSequence,
  nextTimerSequence,
  nextConditionSequence,
  addStackTraceHandler,
) where

import Control.Applicative
import qualified Control.Exception as E
import Control.Monad
import Control.Monad.Logger
import Control.Monad.Reader
import Data.Foldable
import Data.Functor.Identity
import qualified Data.HashMap.Strict as HashMap
import Data.ProtoLens
import Data.Proxy
import Data.Set (Set)
import qualified Data.Set as Set
import qualified Data.Text as Text
import Data.Time.Clock.System (SystemTime (..))
import Data.Vault.Strict (Vault)
import Data.Vector (Vector)
import qualified Data.Vector as V
import GHC.Stack (HasCallStack, emptyCallStack)
import Lens.Family2
import qualified Proto.Temporal.Api.Failure.V1.Message_Fields as F
import qualified Proto.Temporal.Api.Failure.V1.Message_Fields as Failure
import Proto.Temporal.Sdk.Core.ChildWorkflow.ChildWorkflow (
  StartChildWorkflowExecutionFailedCause (..),
 )
import Proto.Temporal.Sdk.Core.WorkflowActivation.WorkflowActivation (
  CancelWorkflow,
  DoUpdate,
  FireTimer,
  NotifyHasPatch,
  QueryWorkflow,
  ResolveActivity,
  ResolveChildWorkflowExecution,
  ResolveChildWorkflowExecutionStart,
  ResolveChildWorkflowExecutionStart'Status (..),
  ResolveRequestCancelExternalWorkflow,
  ResolveSignalExternalWorkflow,
  SignalWorkflow,
  StartWorkflow,
  UpdateRandomSeed,
  WorkflowActivation,
  WorkflowActivationJob,
  WorkflowActivationJob'Variant (..),
 )
import qualified Proto.Temporal.Sdk.Core.WorkflowActivation.WorkflowActivation_Fields as Activation
import qualified Proto.Temporal.Sdk.Core.WorkflowCommands.WorkflowCommands as Command
import qualified Proto.Temporal.Sdk.Core.WorkflowCommands.WorkflowCommands_Fields as Command
import qualified Proto.Temporal.Sdk.Core.WorkflowCompletion.WorkflowCompletion as Completion
import qualified Proto.Temporal.Sdk.Core.WorkflowCompletion.WorkflowCompletion_Fields as Completion
import RequireCallStack (provideCallStack)
import System.Random (mkStdGen)
import Temporal.Common
import qualified Temporal.Core.Worker as Core
import Temporal.Coroutine
import Temporal.Duration
import Temporal.Exception
import qualified Temporal.Exception as Err
import Temporal.Payload
import Temporal.SearchAttributes.Internal
import Temporal.Workflow.Eval (ActivationResult (..), SuspendableWorkflowExecution, injectWorkflowSignalOrUpdate, runWorkflow)
import Temporal.Workflow.Internal.Instance
import Temporal.Workflow.Internal.Monad
import Temporal.Workflow.Types
import UnliftIO


create
  :: (HasCallStack, MonadLoggerIO m)
  => (Core.WorkflowActivationCompletion -> IO (Either Core.WorkerError ()))
  -> (Vector Payload -> IO (Either String (Workflow Payload)))
  -> Maybe Int
  -- ^ deadlock timeout in seconds
  -> [ApplicationFailureHandler]
  -> WorkflowInboundInterceptor
  -> WorkflowOutboundInterceptor
  -> Vault
  -> PayloadProcessor
  -> Info
  -> StartWorkflow
  -> m WorkflowInstance
<<<<<<< HEAD
create workflowCompleteActivation workflowFn workflowDeadlockTimeout errorConverters inboundInterceptor outboundInterceptor payloadProcessor info start = do
  $logDebug "Instantiating workflow instance"
  workflowInstanceLogger <- askLoggerIO
  workflowRandomnessSeed <- WorkflowGenM <$> newIORef (mkStdGen 0)
  workflowNotifiedPatches <- newIORef mempty
  workflowMemoizedPatches <- newIORef mempty
  workflowSequences <-
    newIORef
      Sequences
        { externalCancel = 1
        , childWorkflow = 1
        , externalSignal = 1
        , timer = 1
        , activity = 1
        , condition = 1
        , varId = 1
        }
  workflowTime <- newIORef $ MkSystemTime 0 0
  workflowIsReplaying <- newIORef False
  workflowSequenceMaps <- newTVarIO $ SequenceMaps mempty mempty mempty mempty mempty mempty
  workflowCommands <- newTVarIO $ Reversed []
  workflowSignalHandlers <- newIORef mempty
  workflowCallStack <- newIORef emptyCallStack
  workflowQueryHandlers <- newIORef mempty
  workflowUpdateHandlers <- newIORef mempty
  workflowInstanceInfo <- newIORef info
  workflowInstanceContinuationEnv <- ContinuationEnv <$> newIORef JobNil
  workflowCancellationVar <- newIVar
  activationChannel <- newTQueueIO
  executionThread <- newIORef (error "Workflow thread not yet started")
  -- The execution thread is funny because it needs access to the instance, but the instance
  -- needs access to the execution thread. It's a bit of a circular dependency, but
  -- pretty innocuous since writing to the executionThread var happens before anything else
  -- is allowed to interact with the instance.
  let inst = WorkflowInstance {..}
  workerThread <- liftIO $ async $ runInstanceM inst $ do
    $logDebug "Start workflow execution thread"
    exec <- setUpWorkflowExecution start
    res <- liftIO $ inboundInterceptor.executeWorkflow exec $ \exec' -> runInstanceM inst $ runTopLevel $ do
      $logDebug "Executing workflow"
      wf <- applyStartWorkflow exec' workflowFn
      runWorkflowToCompletion wf
    $logDebug "Workflow execution completed"
    addCommand =<< convertExitVariantToCommand res
    flushCommands
    $logDebug "Handling leftover queries"
    handleQueriesAfterCompletion

  -- If we have an exception crash the workflow thread, then we need to throw to the worker too,
  -- otherwise it will just hang forever.
  link workerThread
  writeIORef executionThread workerThread
  pure inst
=======
create
  workflowCompleteActivation
  workflowFn
  workflowDeadlockTimeout
  errorConverters
  inboundInterceptor
  outboundInterceptor
  workflowVault
  payloadProcessor
  info
  start = do
    $logDebug "Instantiating workflow instance"
    workflowInstanceLogger <- askLoggerIO
    workflowRandomnessSeed <- WorkflowGenM <$> newIORef (mkStdGen 0)
    workflowNotifiedPatches <- newIORef mempty
    workflowMemoizedPatches <- newIORef mempty
    workflowSequences <-
      newIORef
        Sequences
          { externalCancel = 1
          , childWorkflow = 1
          , externalSignal = 1
          , timer = 1
          , activity = 1
          , condition = 1
          , varId = 1
          }
    workflowTime <- newIORef $ MkSystemTime 0 0
    workflowIsReplaying <- newIORef False
    workflowSequenceMaps <- newTVarIO $ SequenceMaps mempty mempty mempty mempty mempty mempty
    workflowCommands <- newTVarIO $ Reversed []
    workflowSignalHandlers <- newIORef mempty
    workflowCallStack <- newIORef emptyCallStack
    workflowQueryHandlers <- newIORef mempty
    workflowInstanceInfo <- newIORef info
    workflowInstanceContinuationEnv <- ContinuationEnv <$> newIORef JobNil
    workflowCancellationVar <- newIVar
    activationChannel <- newTQueueIO
    executionThread <- newIORef (error "Workflow thread not yet started")
    -- The execution thread is funny because it needs access to the instance, but the instance
    -- needs access to the execution thread. It's a bit of a circular dependency, but
    -- pretty innocuous since writing to the executionThread var happens before anything else
    -- is allowed to interact with the instance.
    let inst = WorkflowInstance {..}
    workerThread <- liftIO $ async $ runInstanceM inst $ do
      $logDebug "Start workflow execution thread"
      exec <- setUpWorkflowExecution start
      res <- liftIO $ inboundInterceptor.executeWorkflow exec $ \exec' -> runInstanceM inst $ runTopLevel $ do
        $logDebug "Executing workflow"
        wf <- applyStartWorkflow exec' workflowFn
        runWorkflowToCompletion wf
      $logDebug "Workflow execution completed"
      addCommand =<< convertExitVariantToCommand res
      flushCommands
      $logDebug "Handling leftover queries"
      handleQueriesAfterCompletion

    -- If we have an exception crash the workflow thread, then we need to throw to the worker too,
    -- otherwise it will just hang forever.
    link workerThread
    writeIORef executionThread workerThread
    pure inst
>>>>>>> 0b47055f


runWorkflowToCompletion :: HasCallStack => SuspendableWorkflowExecution Payload -> InstanceM Payload
runWorkflowToCompletion wf = do
  inst <- ask
  let completeStep :: Await [ActivationResult] (SuspendableWorkflowExecution Payload) -> InstanceM (SuspendableWorkflowExecution Payload)
      completeStep suspension = do
        $logDebug "Awaiting activation results from workflow"
        -- If the workflow is blocked, then we necessarily have to signal the temporal-core
        -- that we are stuck. Once we get unstuck (e.g. something is in the activation channel)
        -- then we can resume the workflow.
        --
        -- There are a few cases like singalWithStart where a workflow will reach a blocking
        -- state, but we aren't actually ready to flush the commands yet. So, we read
        -- from the activation channel and resume the workflow until the channel is emptied.
        --
        -- Once we're blocked in that way, then we should flush the commands and wait for
        -- the next activation(s?).
        activation <- join $ atomically $ do
          mActivition <- tryReadTQueue inst.activationChannel
          case mActivition of
            Nothing -> do
              pure $ do
                flushCommands
                atomically $ readTQueue inst.activationChannel
            Just act -> pure $ pure act
        fmap runIdentity $ activate activation $ Identity suspension
  supplyM completeStep wf


{- | This runs indefinitely, handling queries that come in after the workflow has completed.

Termination occurs when we receive an eviction signal from Temporal. At that point,
the thread has 'cancel' called on it, which breaks us out of the loop.

TODO perhaps we need to ensure that any any completed queries have added their commands
to the command queue before we exit this loop?
-}
handleQueriesAfterCompletion :: InstanceM ()
handleQueriesAfterCompletion = forever $ do
  w <- ask
  activation <- atomically . readTQueue =<< asks activationChannel
  completion <- UnliftIO.try $ activate activation Proxy

  case completion of
    Left err -> do
      $(logDebug) ("Workflow failure: " <> Text.pack (show err))
      let appFailure = mkApplicationFailure err w.errorConverters
          enrichedApplicationFailure = applicationFailureToFailureProto appFailure

          failureProto :: Completion.Failure
          failureProto = defMessage & Completion.failure .~ enrichedApplicationFailure

          completionMessage =
            defMessage
              & Completion.runId .~ (activation ^. Activation.runId)
              & Completion.failed .~ failureProto
      inst <- ask
      liftIO (inst.workflowCompleteActivation completionMessage >>= either throwIO pure)
    Right Proxy -> do
      -- At this point, the workflow isn't running, so we can always flush the commands.
      flushCommands


{- | This is a special query handler that is added to every workflow instance.

It allows the Temporal UI to query the current call stack to see what is currently happening
in the workflow.
-}
addStackTraceHandler :: WorkflowInstance -> IO ()
addStackTraceHandler inst = do
  let specialHandler _ _ _ = do
        cs <- readIORef inst.workflowCallStack
        Right <$> Temporal.Payload.encode JSON (Text.pack $ Temporal.Exception.prettyCallStack cs)
  modifyIORef' inst.workflowQueryHandlers (HashMap.insert (Just "__stack_trace") specialHandler)


-- This should never raise an exception, but instead catch all exceptions
-- and set as completion failure.
activate
  :: Functor f
  => WorkflowActivation
  -> f (Await [ActivationResult] (SuspendableWorkflowExecution Payload))
  -> InstanceM (f (SuspendableWorkflowExecution Payload))
activate act suspension = do
  inst <- ask
  info <- atomicModifyIORef' inst.workflowInstanceInfo $ \info ->
    let info' =
          info
            { historyLength = act ^. Activation.historyLength
            , continueAsNewSuggested = act ^. Activation.continueAsNewSuggested
            }
    in (info', info')
  let completionBase = defMessage & Completion.runId .~ rawRunId info.runId
  writeIORef inst.workflowTime (act ^. Activation.timestamp . to timespecFromTimestamp)
  writeIORef inst.workflowIsReplaying (act ^. Activation.isReplaying)
  eResult <- case inst.workflowDeadlockTimeout of
    Nothing -> applyJobs (act ^. Activation.vec'jobs) suspension
    Just timeoutDuration -> do
      res <- UnliftIO.timeout timeoutDuration $ applyJobs (act ^. Activation.vec'jobs) suspension
      case res of
        Nothing -> do
          $(logError) "Deadlock detected"
          pure $ Left $ toException $ LogicBug WorkflowActivationDeadlock
        Just res' -> pure res'
  -- TODO: Can the completion send both successful commands and a failure
  -- message at the same time? In theory we can make partial progress on
  -- a workflow, but still fail at some point?
  case eResult of
    Left err -> do
      $(logWarn) "Failed activation on workflow" -- <> toLogStr (show $ workflowType info) <> " with ID " <> toLogStr (workflowId info) <> " and run ID " <> toLogStr (runId info))
      -- TODO, failures should have source / stack trace info
      -- TODO, convert failure type using a supplied payload converter
      let failure =
            defMessage
              & Completion.failure .~ (defMessage & Failure.message .~ Text.pack (show err))
          completion =
            completionBase
              & Completion.failed .~ failure
      liftIO (inst.workflowCompleteActivation completion >>= either throwIO pure)
      -- I think it's morally okay to crash the worker thread here.
      throwIO err
    Right f -> pure f


-- | This gives us the basic state for a workflow instance prior to initial evaluation.
setUpWorkflowExecution :: StartWorkflow -> InstanceM ExecuteWorkflowInput
setUpWorkflowExecution startWorkflow = do
  inst <- ask
  let (WorkflowGenM genRef) = inst.workflowRandomnessSeed
  writeIORef genRef (mkStdGen $ fromIntegral $ startWorkflow ^. Activation.randomnessSeed)
  writeIORef inst.workflowTime (startWorkflow ^. Activation.startTime . to timespecFromTimestamp)
  info <- readIORef inst.workflowInstanceInfo

  pure $
    ExecuteWorkflowInput
      { executeWorkflowInputType = startWorkflow ^. Activation.workflowType
      , executeWorkflowInputArgs = fmap convertFromProtoPayload (startWorkflow ^. Command.vec'arguments)
      , executeWorkflowInputHeaders = fmap convertFromProtoPayload (startWorkflow ^. Activation.headers)
      , executeWorkflowInputInfo = info
      }


applyStartWorkflow :: ExecuteWorkflowInput -> (Vector Payload -> IO (Either String (Workflow Payload))) -> InstanceM (SuspendableWorkflowExecution Payload)
applyStartWorkflow execInput workflowFn = do
  inst <- ask
  let executeWorkflowBase input = runInstanceM inst $ do
        eAct <- liftIO (workflowFn =<< processorDecodePayloads inst.payloadProcessor input.executeWorkflowInputArgs)
        case eAct of
          Left msg -> do
            $(logError) $ Text.pack ("Failed to decode workflow arguments: " <> msg)
            throwIO (ValueError msg)
          Right act -> do
            $(logDebug) "Calling runWorkflow"
            pure (runWorkflow act)

  liftIO $ executeWorkflowBase execInput


applyUpdateRandomSeed :: UpdateRandomSeed -> InstanceM ()
applyUpdateRandomSeed updateRandomSeed = do
  inst <- ask
  let (WorkflowGenM genRef) = inst.workflowRandomnessSeed
  writeIORef genRef (mkStdGen $ fromIntegral $ updateRandomSeed ^. Activation.randomnessSeed)


applyQueryWorkflow :: HasCallStack => QueryWorkflow -> InstanceM ()
applyQueryWorkflow queryWorkflow = do
  inst <- ask
  handles <- readIORef inst.workflowQueryHandlers
  $logDebug $ Text.pack ("Applying query: " <> show (queryWorkflow ^. Activation.queryType))
  let processor = inst.payloadProcessor
  args <- processorDecodePayloads processor (fmap convertFromProtoPayload (queryWorkflow ^. Command.vec'arguments))
  let baseInput =
        HandleQueryInput
          { handleQueryId = QueryId (queryWorkflow ^. Activation.queryId)
          , handleQueryInputType = queryWorkflow ^. Activation.queryType
          , handleQueryInputArgs = args
          , handleQueryInputHeaders = fmap convertFromProtoPayload (queryWorkflow ^. Activation.headers)
          }
  res <- liftIO $ inst.inboundInterceptor.handleQuery baseInput $ \input -> do
    let handlerOrDefault =
          HashMap.lookup (Just input.handleQueryInputType) handles
            <|> HashMap.lookup Nothing handles
    case handlerOrDefault of
      Nothing -> do
        pure $ Left $ toException $ QueryNotFound $ Text.unpack input.handleQueryInputType
      Just h ->
        liftIO $
          h
            input.handleQueryId
            input.handleQueryInputArgs
            input.handleQueryInputHeaders
  cmd <- case res of
    Left err ->
      -- TODO, more useful error message
      pure $
        defMessage
          & Command.failed
            .~ ( defMessage
                  & F.message .~ Text.pack (show err)
               )
    Right ok -> do
      res' <- liftIO $ payloadProcessorEncode processor ok
      pure $
        defMessage
          & Command.queryId .~ rawQueryId baseInput.handleQueryId
          & Command.succeeded
            .~ ( defMessage
                  & Command.response .~ convertToProtoPayload res'
               )
  addCommand $ defMessage & Command.respondToQuery .~ cmd


applySignalWorkflow :: SignalWorkflow -> Workflow ()
applySignalWorkflow signalWorkflow = join $ do
  Workflow $ \_ -> do
    inst <- ask
    handlers <- readIORef inst.workflowSignalHandlers
    let handlerOrDefault =
          HashMap.lookup (Just (signalWorkflow ^. Activation.signalName)) handlers
            <|> HashMap.lookup Nothing handlers
    case handlerOrDefault of
      Nothing -> pure $ Done $ do
        $(logWarn) $ Text.pack ("No signal handler found for signal: " <> show (signalWorkflow ^. Activation.signalName))
        pure ()
      Just handler -> do
        eInputs <- UnliftIO.try $ processorDecodePayloads inst.payloadProcessor (fmap convertFromProtoPayload (signalWorkflow ^. Command.vec'input))
        case eInputs of
          Left err -> pure $ Throw err
          Right args -> pure $ Done $ do
            $(logDebug) $ Text.pack ("Applying signal handler for signal: " <> show (signalWorkflow ^. Activation.signalName))
            handler args


applyDoUpdateWorkflow :: DoUpdate -> Workflow ()
applyDoUpdateWorkflow doUpdate = provideCallStack do
  (validator, updateAction) <- ilift do
    inst <- ask
    handlers <- readIORef inst.workflowUpdateHandlers
    let handlerAndValidatorOrDefault =
          HashMap.lookup (Just (doUpdate ^. Activation.name)) handlers
            <|> HashMap.lookup Nothing handlers
    case handlerAndValidatorOrDefault of
      Nothing -> do
        let errMessage = Text.pack ("No update handler found for update: " <> show (doUpdate ^. Activation.name))
        let err = mkApplicationFailure (toException $ UpdateNotFound errMessage) inst.errorConverters
        $(logWarn) errMessage
        let cmd =
              defMessage
                & Command.updateResponse
                  .~ ( defMessage
                        & Command.protocolInstanceId .~ (doUpdate ^. Activation.protocolInstanceId)
                        & Command.rejected .~ applicationFailureToFailureProto err
                     )
        addCommand cmd
        pure (pure False, error "This should never happen")
      Just WorkflowUpdateImplementation {..} -> do
        updateArgs <- UnliftIO.try $ processorDecodePayloads inst.payloadProcessor (fmap convertFromProtoPayload (doUpdate ^. Activation.vec'input))
        let runValidator = doUpdate ^. Activation.runValidator
            updateId = UpdateId $ doUpdate ^. Activation.id
            -- TODO: add payload processor handling for headers?
            updateHeaders = fmap convertFromProtoPayload (doUpdate ^. Activation.headers)
        case updateArgs of
          Left err ->
            pure
              ( do
                  addCommand $
                    defMessage
                      & Command.updateResponse
                        .~ ( defMessage
                              & Command.protocolInstanceId .~ (doUpdate ^. Activation.protocolInstanceId)
                              & Command.rejected .~ applicationFailureToFailureProto (mkApplicationFailure err inst.errorConverters)
                           )
                  pure False
              , error "Error processing update args"
              )
          Right args -> do
            let baseInput =
                  HandleUpdateInput
                    { handleUpdateId = updateId
                    , handleUpdateInputType = doUpdate ^. Activation.name
                    , handleUpdateInputArgs = args
                    , handleUpdateInputHeaders = updateHeaders
                    }
            let runUpdate = inst.inboundInterceptor.handleUpdate baseInput $ \input ->
                  updateImplementation input.handleUpdateId input.handleUpdateInputArgs input.handleUpdateInputHeaders
            pure $
              if runValidator
                then
                  ( do
                      eValidatorResult <- case updateValidationImplementation of
                        Nothing -> pure $ Right ()
                        Just f -> do
                          eResult <- UnliftIO.try $
                            liftIO $
                              inst.inboundInterceptor.validateUpdate baseInput $ \input ->
                                unValidation $ f input.handleUpdateId input.handleUpdateInputArgs input.handleUpdateInputHeaders
                          pure $ join eResult
                      case eValidatorResult of
                        Left err -> do
                          addCommand $
                            defMessage
                              & Command.updateResponse
                                .~ ( defMessage
                                      & Command.protocolInstanceId .~ (doUpdate ^. Activation.protocolInstanceId)
                                      & Command.rejected .~ applicationFailureToFailureProto (mkApplicationFailure err inst.errorConverters)
                                   )
                          pure False
                        Right () -> do
                          addCommand $
                            defMessage
                              & Command.updateResponse
                                .~ ( defMessage
                                      & Command.protocolInstanceId .~ (doUpdate ^. Activation.protocolInstanceId)
                                      & Command.accepted .~ defMessage
                                   )
                          pure True
                  , runUpdate
                  )
                else
                  ( do
                      addCommand $
                        defMessage
                          & Command.updateResponse
                            .~ ( defMessage
                                  & Command.protocolInstanceId .~ (doUpdate ^. Activation.protocolInstanceId)
                                  & Command.accepted .~ defMessage
                               )
                      pure True
                  , runUpdate
                  )
  runAction <- ilift validator
  when runAction $ do
    ePayload <- Temporal.Workflow.Internal.Monad.try updateAction
    $(logDebug) "we executed the update!"
    Workflow $ \_env -> do
      inst <- ask
      case ePayload of
        Left err -> do
          $(logDebug) "gonna send an update rejected message!"
          addCommand $
            defMessage
              & Command.updateResponse
                .~ ( defMessage
                      & Command.protocolInstanceId .~ (doUpdate ^. Activation.protocolInstanceId)
                      & Command.rejected .~ applicationFailureToFailureProto (mkApplicationFailure err inst.errorConverters)
                   )
          pure $ Throw err
        Right payload -> do
          $(logDebug) "gonna send an update completed message!"
          payload' <- liftIO $ payloadProcessorEncode inst.payloadProcessor payload
          addCommand $
            defMessage
              & Command.updateResponse
                .~ ( defMessage
                      & Command.protocolInstanceId .~ (doUpdate ^. Activation.protocolInstanceId)
                      & Command.completed .~ convertToProtoPayload payload'
                   )
          pure $ Done ()


applyNotifyHasPatch :: NotifyHasPatch -> InstanceM ()
applyNotifyHasPatch notifyHasPatch = do
  inst <- ask
  let patches :: IORef (Set PatchId)
      patches = inst.workflowNotifiedPatches
  atomicModifyIORef' patches $ \patchSet -> (Set.insert (notifyHasPatch ^. Activation.patchId . to PatchId) patchSet, ())


data PendingJob
  = PendingJobResolveActivity ResolveActivity
  | PendingJobResolveChildWorkflowExecutionStart ResolveChildWorkflowExecutionStart
  | PendingJobResolveChildWorkflowExecution ResolveChildWorkflowExecution
  | PendingJobResolveSignalExternalWorkflow ResolveSignalExternalWorkflow
  | PendingJobResolveRequestCancelExternalWorkflow ResolveRequestCancelExternalWorkflow
  | PendingJobFireTimer FireTimer
  | PendingWorkflowCancellation CancelWorkflow


data JobGroups = JobGroups
  { patchNotifications :: InstanceM ()
  , updateWorkflows :: [Workflow ()]
  , signalWorkflows :: [Workflow ()]
  , queryWorkflows :: InstanceM ()
  , resolutions :: [PendingJob]
  , otherJobs :: InstanceM ()
  }


applyJobs
  :: Functor f
  => Vector WorkflowActivationJob
  -- We use the functor here because we need to call applyJobs both before and after a workflow has completed.
  -- During workflow execution, identity is the functor, but after a workflow has completed, Proxy is the functor
  -- since we don't actually have any continuation to run.
  -> f (Await [ActivationResult] (SuspendableWorkflowExecution Payload))
  -> InstanceM (Either SomeException (f (SuspendableWorkflowExecution Payload)))
applyJobs jobs fAwait = UnliftIO.try $ do
  $logDebug $ Text.pack ("Applying jobs: " <> show jobs)
  let JobGroups {..} = jobGroups
  patchNotifications
  queryWorkflows
  otherJobs
  activationResults <- applyResolutions resolutions
  let activations = activationResults
  pure $
    ( \(Await wf) ->
        -- If we don't have any activations or signals, then no useful state could have changed.
        -- This happens when we receive non-resolving jobs like queries. If we reactivate
        -- the workflow, it will just block again, which we don't want, because it confuses
        -- the SDK core's state machine.

        case activations of
          [] -> case updateWorkflows ++ signalWorkflows of
            [] -> suspend (Await wf)
            jobs -> do
              lift (mapM_ injectWorkflowSignalOrUpdate jobs) *> wf []
          _ -> case updateWorkflows ++ signalWorkflows of
            [] -> wf activations
            jobs -> lift (mapM_ injectWorkflowSignalOrUpdate jobs) *> wf activations
            {- TODO: we need to run the signal workflows without messing up ContinuationEnv: runWorkflow signalWorkflows -}
    )
      <$> fAwait
  where
    jobGroups =
      V.foldr
        ( \job jobGroups -> case job ^. Activation.maybe'variant of
            Just (WorkflowActivationJob'NotifyHasPatch n) -> jobGroups {patchNotifications = applyNotifyHasPatch n *> jobGroups.patchNotifications}
            Just (WorkflowActivationJob'SignalWorkflow sig) -> jobGroups {signalWorkflows = applySignalWorkflow sig : jobGroups.signalWorkflows}
            Just (WorkflowActivationJob'QueryWorkflow q) -> jobGroups {queryWorkflows = applyQueryWorkflow q *> jobGroups.queryWorkflows}
            -- We collect these in bulk and resolve them in one go by pushing them into the completed queue. This reactivates the suspended workflow
            -- and it tries to execute further.
            Just (WorkflowActivationJob'FireTimer r) -> jobGroups {resolutions = PendingJobFireTimer r : jobGroups.resolutions}
            Just (WorkflowActivationJob'ResolveActivity r) -> jobGroups {resolutions = PendingJobResolveActivity r : jobGroups.resolutions}
            Just (WorkflowActivationJob'ResolveChildWorkflowExecutionStart r) -> jobGroups {resolutions = PendingJobResolveChildWorkflowExecutionStart r : jobGroups.resolutions}
            Just (WorkflowActivationJob'ResolveChildWorkflowExecution r) -> jobGroups {resolutions = PendingJobResolveChildWorkflowExecution r : jobGroups.resolutions}
            Just (WorkflowActivationJob'ResolveSignalExternalWorkflow r) -> jobGroups {resolutions = PendingJobResolveSignalExternalWorkflow r : jobGroups.resolutions}
            Just (WorkflowActivationJob'ResolveRequestCancelExternalWorkflow r) -> jobGroups {resolutions = PendingJobResolveRequestCancelExternalWorkflow r : jobGroups.resolutions}
            Just (WorkflowActivationJob'UpdateRandomSeed updateRandomSeed) -> jobGroups {otherJobs = jobGroups.otherJobs *> applyUpdateRandomSeed updateRandomSeed}
            Just (WorkflowActivationJob'CancelWorkflow cancelWorkflow) -> jobGroups {resolutions = PendingWorkflowCancellation cancelWorkflow : jobGroups.resolutions}
            -- By the time we get here, the workflow should already be running.
            Just (WorkflowActivationJob'StartWorkflow _startWorkflow) -> jobGroups
            -- Handled in the worker.
            Just (WorkflowActivationJob'RemoveFromCache _removeFromCache) -> jobGroups
            Just (WorkflowActivationJob'DoUpdate u) -> jobGroups {updateWorkflows = applyDoUpdateWorkflow u : jobGroups.updateWorkflows}
            Nothing -> E.throw $ RuntimeError "Uncrecognized workflow activation job variant"
        )
        ( JobGroups
            { patchNotifications = pure ()
            , updateWorkflows = []
            , signalWorkflows = []
            , queryWorkflows = pure ()
            , resolutions = []
            , otherJobs = pure ()
            }
        )
        jobs


applyResolutions :: [PendingJob] -> InstanceM [ActivationResult]
applyResolutions [] = pure []
applyResolutions rs = do
  inst <- ask
  atomically $ do
    sequenceMaps <- readTVar inst.workflowSequenceMaps
    let makeCompletion :: ([ActivationResult], SequenceMaps) -> PendingJob -> ([ActivationResult], SequenceMaps)
        makeCompletion (!completions, !sequenceMaps') pj = case pj of
          PendingJobResolveActivity msg -> do
            let existingIVar = HashMap.lookup (msg ^. Activation.seq . to Sequence) sequenceMaps'.activities
            case existingIVar of
              Nothing ->
                E.throw $ RuntimeError "Activity handle not found"
              Just existing ->
                ( ActivationResult (Ok msg) existing : completions
                , sequenceMaps'
                    { activities = HashMap.delete (msg ^. Activation.seq . to Sequence) sequenceMaps'.activities
                    }
                )
          PendingJobResolveChildWorkflowExecutionStart msg -> do
            let existingHandle = HashMap.lookup (msg ^. Activation.seq . to Sequence) sequenceMaps'.childWorkflows
            case existingHandle of
              Nothing ->
                E.throw $ RuntimeError "Child workflow not found"
              Just (SomeChildWorkflowHandle existing) -> case msg ^. Activation.maybe'status of
                Nothing ->
                  E.throw $ RuntimeError "Child workflow start did not have a known status"
                Just status -> case status of
                  ResolveChildWorkflowExecutionStart'Succeeded succeeded ->
                    ( ActivationResult (Ok ()) existing.startHandle
                        : ActivationResult (Ok (succeeded ^. Activation.runId . to RunId)) existing.firstExecutionRunId
                        : completions
                    , sequenceMaps'
                    )
                  ResolveChildWorkflowExecutionStart'Failed failed ->
                    let updatedMaps =
                          sequenceMaps'
                            { childWorkflows = HashMap.delete (msg ^. Activation.seq . to Sequence) sequenceMaps'.childWorkflows
                            }
                    in case failed ^. Activation.cause of
                        START_CHILD_WORKFLOW_EXECUTION_FAILED_CAUSE_WORKFLOW_ALREADY_EXISTS ->
                          let failure :: forall v. ResultVal v
                              failure =
                                ThrowWorkflow $
                                  toException $
                                    WorkflowAlreadyStarted
                                      { workflowAlreadyStartedWorkflowId = WorkflowId (failed ^. Activation.workflowId)
                                      , workflowAlreadyStartedWorkflowType = WorkflowType (failed ^. Activation.workflowType)
                                      }
                          in ( ActivationResult failure existing.startHandle
                                : ActivationResult failure existing.firstExecutionRunId
                                : completions
                             , updatedMaps
                             )
                        _ ->
                          ( ActivationResult
                              (ThrowInternal $ toException $ RuntimeError ("Unknown child workflow start failure: " <> show (failed ^. Activation.cause)))
                              existing.startHandle
                              : completions
                          , updatedMaps
                          )
                  ResolveChildWorkflowExecutionStart'Cancelled _cancelled ->
                    ( ActivationResult (Ok ()) existing.startHandle
                        : ActivationResult (ThrowWorkflow $ toException ChildWorkflowCancelled) existing.firstExecutionRunId
                        : ActivationResult (ThrowWorkflow $ toException ChildWorkflowCancelled) existing.resultHandle
                        : completions
                    , sequenceMaps'
                        { childWorkflows = HashMap.delete (msg ^. Activation.seq . to Sequence) sequenceMaps'.childWorkflows
                        }
                    )
          PendingWorkflowCancellation _ -> (ActivationResult (Ok ()) inst.workflowCancellationVar : completions, sequenceMaps')
          PendingJobResolveChildWorkflowExecution msg -> do
            let existingHandle = HashMap.lookup (msg ^. Activation.seq . to Sequence) sequenceMaps'.childWorkflows
            case existingHandle of
              Nothing -> E.throw $ RuntimeError "Child Workflow Execution not found"
              Just (SomeChildWorkflowHandle h) ->
                ( ActivationResult (Ok msg) h.resultHandle : completions
                , sequenceMaps'
                    { childWorkflows = HashMap.delete (msg ^. Activation.seq . to Sequence) sequenceMaps'.childWorkflows
                    }
                )
          PendingJobResolveSignalExternalWorkflow msg -> do
            let mresVar = HashMap.lookup (msg ^. Activation.seq . to Sequence) sequenceMaps'.externalSignals
            case mresVar of
              Nothing -> E.throw $ RuntimeError "External Signal IVar for sequence not found"
              Just resVar ->
                ( ActivationResult (Ok msg) resVar : completions
                , sequenceMaps'
                    { externalSignals = HashMap.delete (msg ^. Activation.seq . to Sequence) sequenceMaps'.externalSignals
                    }
                )
          PendingJobResolveRequestCancelExternalWorkflow msg -> do
            let mresVar = HashMap.lookup (msg ^. Activation.seq . to Sequence) sequenceMaps'.externalCancels
            case mresVar of
              Nothing -> E.throw $ RuntimeError "External Cancel IVar for sequence not found"
              Just resVar ->
                ( ActivationResult (Ok msg) resVar : completions
                , sequenceMaps'
                    { externalCancels = HashMap.delete (msg ^. Activation.seq . to Sequence) sequenceMaps'.externalCancels
                    }
                )
          PendingJobFireTimer msg -> do
            let existingIVar = HashMap.lookup (msg ^. Activation.seq . to Sequence) sequenceMaps'.timers
            case existingIVar of
              Nothing -> E.throw $ RuntimeError "Timer not found"
              Just existing ->
                ( ActivationResult (Ok ()) existing : completions
                , sequenceMaps'
                    { timers = HashMap.delete (msg ^. Activation.seq . to Sequence) sequenceMaps'.timers
                    }
                )

    let (newCompletions, updatedSequenceMaps) = foldl' makeCompletion ([], sequenceMaps) rs
    writeTVar inst.workflowSequenceMaps updatedSequenceMaps
    pure newCompletions


convertExitVariantToCommand :: WorkflowExitVariant Payload -> InstanceM Command.WorkflowCommand
convertExitVariantToCommand variant = do
  inst <- ask
  let processor = inst.payloadProcessor
  case variant of
    WorkflowExitSuccess result -> do
      result' <- liftIO $ payloadProcessorEncode processor result
      pure $
        defMessage
          & Command.completeWorkflowExecution .~ (defMessage & Command.result .~ convertToProtoPayload result')
    WorkflowExitContinuedAsNew (ContinueAsNewException {..}) -> do
      i <- readIORef inst.workflowInstanceInfo
      searchAttrs <-
        liftIO $
          searchAttributesToProto
            ( if continueAsNewOptions.searchAttributes == mempty
                then i.searchAttributes
                else continueAsNewOptions.searchAttributes
            )
      args <- processorEncodePayloads processor continueAsNewArguments
      hdrs <- processorEncodePayloads processor continueAsNewOptions.headers
      memo <- processorEncodePayloads processor continueAsNewOptions.memo
      pure $
        defMessage
          & Command.continueAsNewWorkflowExecution
            .~ ( defMessage
                  & Command.workflowType .~ rawWorkflowType continueAsNewWorkflowType
                  & Command.taskQueue .~ maybe "" rawTaskQueue continueAsNewOptions.taskQueue
                  & Command.vec'arguments .~ fmap convertToProtoPayload args
                  & Command.maybe'retryPolicy .~ (retryPolicyToProto <$> continueAsNewOptions.retryPolicy)
                  & Command.searchAttributes .~ searchAttrs
                  & Command.headers .~ fmap convertToProtoPayload hdrs
                  & Command.memo .~ fmap convertToProtoPayload memo
                  & Command.maybe'workflowTaskTimeout .~ (durationToProto <$> continueAsNewOptions.taskTimeout)
                  & Command.maybe'workflowRunTimeout .~ (durationToProto <$> continueAsNewOptions.runTimeout)
               )
    WorkflowExitCancelled WorkflowCancelRequested -> do
      pure $ defMessage & Command.cancelWorkflowExecution .~ defMessage
    WorkflowExitFailed e | Just (actFailure :: ActivityFailure) <- fromException e -> do
      let appFailure = actFailure.cause
          enrichedApplicationFailure =
            defMessage
              & F.message .~ actFailure.message
              & F.source .~ "hs-temporal-sdk"
              & F.activityFailureInfo .~ actFailure.original
              & F.stackTrace .~ actFailure.stack
              & F.cause
                .~ ( defMessage
                      & F.message .~ appFailure.message
                      & F.source .~ "hs-temporal-sdk"
                      & F.stackTrace .~ appFailure.stack
                      & F.applicationFailureInfo
                        .~ ( defMessage
                              & F.type' .~ Err.type' appFailure
                              & F.nonRetryable .~ Err.nonRetryable appFailure
                           )
                   )
      pure $
        defMessage
          & Command.failWorkflowExecution
            .~ ( defMessage
                  & Command.failure .~ enrichedApplicationFailure
               )
    WorkflowExitFailed e -> do
      w <- ask
      let appFailure = mkApplicationFailure e w.errorConverters
          enrichedApplicationFailure = applicationFailureToFailureProto appFailure
      pure $
        defMessage
          & Command.failWorkflowExecution
            .~ ( defMessage
                  & Command.failure .~ enrichedApplicationFailure
               )


-- Note: this is intended to exclusively handle top-level workflow execution.
--
-- Don't use elsewhere.
runTopLevel :: InstanceM Payload -> InstanceM (WorkflowExitVariant Payload)
runTopLevel m = do
  (WorkflowExitSuccess <$> m)
    `catches` [ Handler $ \e@(ContinueAsNewException {}) -> pure $ WorkflowExitContinuedAsNew e
              , Handler $ \WorkflowCancelRequested -> do
                  pure $ WorkflowExitCancelled WorkflowCancelRequested
              , Handler $ \(e :: SomeException) -> do
                  pure $ WorkflowExitFailed e
              ]<|MERGE_RESOLUTION|>--- conflicted
+++ resolved
@@ -96,61 +96,6 @@
   -> Info
   -> StartWorkflow
   -> m WorkflowInstance
-<<<<<<< HEAD
-create workflowCompleteActivation workflowFn workflowDeadlockTimeout errorConverters inboundInterceptor outboundInterceptor payloadProcessor info start = do
-  $logDebug "Instantiating workflow instance"
-  workflowInstanceLogger <- askLoggerIO
-  workflowRandomnessSeed <- WorkflowGenM <$> newIORef (mkStdGen 0)
-  workflowNotifiedPatches <- newIORef mempty
-  workflowMemoizedPatches <- newIORef mempty
-  workflowSequences <-
-    newIORef
-      Sequences
-        { externalCancel = 1
-        , childWorkflow = 1
-        , externalSignal = 1
-        , timer = 1
-        , activity = 1
-        , condition = 1
-        , varId = 1
-        }
-  workflowTime <- newIORef $ MkSystemTime 0 0
-  workflowIsReplaying <- newIORef False
-  workflowSequenceMaps <- newTVarIO $ SequenceMaps mempty mempty mempty mempty mempty mempty
-  workflowCommands <- newTVarIO $ Reversed []
-  workflowSignalHandlers <- newIORef mempty
-  workflowCallStack <- newIORef emptyCallStack
-  workflowQueryHandlers <- newIORef mempty
-  workflowUpdateHandlers <- newIORef mempty
-  workflowInstanceInfo <- newIORef info
-  workflowInstanceContinuationEnv <- ContinuationEnv <$> newIORef JobNil
-  workflowCancellationVar <- newIVar
-  activationChannel <- newTQueueIO
-  executionThread <- newIORef (error "Workflow thread not yet started")
-  -- The execution thread is funny because it needs access to the instance, but the instance
-  -- needs access to the execution thread. It's a bit of a circular dependency, but
-  -- pretty innocuous since writing to the executionThread var happens before anything else
-  -- is allowed to interact with the instance.
-  let inst = WorkflowInstance {..}
-  workerThread <- liftIO $ async $ runInstanceM inst $ do
-    $logDebug "Start workflow execution thread"
-    exec <- setUpWorkflowExecution start
-    res <- liftIO $ inboundInterceptor.executeWorkflow exec $ \exec' -> runInstanceM inst $ runTopLevel $ do
-      $logDebug "Executing workflow"
-      wf <- applyStartWorkflow exec' workflowFn
-      runWorkflowToCompletion wf
-    $logDebug "Workflow execution completed"
-    addCommand =<< convertExitVariantToCommand res
-    flushCommands
-    $logDebug "Handling leftover queries"
-    handleQueriesAfterCompletion
-
-  -- If we have an exception crash the workflow thread, then we need to throw to the worker too,
-  -- otherwise it will just hang forever.
-  link workerThread
-  writeIORef executionThread workerThread
-  pure inst
-=======
 create
   workflowCompleteActivation
   workflowFn
@@ -207,13 +152,11 @@
       flushCommands
       $logDebug "Handling leftover queries"
       handleQueriesAfterCompletion
-
     -- If we have an exception crash the workflow thread, then we need to throw to the worker too,
     -- otherwise it will just hang forever.
     link workerThread
     writeIORef executionThread workerThread
     pure inst
->>>>>>> 0b47055f
 
 
 runWorkflowToCompletion :: HasCallStack => SuspendableWorkflowExecution Payload -> InstanceM Payload
