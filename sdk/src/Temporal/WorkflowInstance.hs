--- conflicted
+++ resolved
@@ -23,6 +23,8 @@
 import Control.Monad
 import Control.Monad.Logger
 import Control.Monad.Reader
+
+
 #if __GLASGOW_HASKELL__ < 910
 import Data.Foldable (foldl')
 #endif
@@ -48,6 +50,7 @@
   CancelWorkflow,
   DoUpdate,
   FireTimer,
+  InitializeWorkflow,
   NotifyHasPatch,
   QueryWorkflow,
   ResolveActivity,
@@ -57,7 +60,6 @@
   ResolveRequestCancelExternalWorkflow,
   ResolveSignalExternalWorkflow,
   SignalWorkflow,
-  InitializeWorkflow,
   UpdateRandomSeed,
   WorkflowActivation,
   WorkflowActivationJob,
@@ -83,6 +85,7 @@
 import Temporal.Workflow.Internal.Monad
 import Temporal.Workflow.Types
 import UnliftIO
+
 
 create
   :: (HasCallStack, MonadLoggerIO m)
@@ -601,19 +604,12 @@
             Just (WorkflowActivationJob'UpdateRandomSeed updateRandomSeed) -> jobGroups {otherJobs = jobGroups.otherJobs *> applyUpdateRandomSeed updateRandomSeed}
             Just (WorkflowActivationJob'CancelWorkflow cancelWorkflow) -> jobGroups {resolutions = PendingWorkflowCancellation cancelWorkflow : jobGroups.resolutions}
             -- By the time we get here, the workflow should already be running.
-<<<<<<< HEAD
-            Just (WorkflowActivationJob'StartWorkflow _startWorkflow) -> jobGroups
+            Just (WorkflowActivationJob'InitializeWorkflow _initializeWorkflow) -> jobGroups
             -- Handled in the worker.
             Just (WorkflowActivationJob'RemoveFromCache _removeFromCache) -> jobGroups
             Just (WorkflowActivationJob'DoUpdate u) -> jobGroups {updateWorkflows = applyDoUpdateWorkflow u : jobGroups.updateWorkflows}
-=======
-            Just (WorkflowActivationJob'InitializeWorkflow _initializeWorkflow) -> tup
-            -- Handled in the worker.
-            Just (WorkflowActivationJob'RemoveFromCache _removeFromCache) -> tup
-            Just (WorkflowActivationJob'DoUpdate _) -> error "DoUpdate not yet implemented"
             Just (WorkflowActivationJob'ResolveNexusOperation _) -> error "ResolveNexusOperation not yet implemented"
             Just (WorkflowActivationJob'ResolveNexusOperationStart _) -> error "ResolveNexusOperationStart not yet implemented"
->>>>>>> 73108cef
             Nothing -> E.throw $ RuntimeError "Uncrecognized workflow activation job variant"
         )
         ( JobGroups
